/*
    Calimero 2 - A library for KNX network access
    Copyright (c) 2006, 2023 B. Malinowsky

    This program is free software; you can redistribute it and/or modify
    it under the terms of the GNU General Public License as published by
    the Free Software Foundation; either version 2 of the License, or
    (at your option) any later version.

    This program is distributed in the hope that it will be useful,
    but WITHOUT ANY WARRANTY; without even the implied warranty of
    MERCHANTABILITY or FITNESS FOR A PARTICULAR PURPOSE. See the
    GNU General Public License for more details.

    You should have received a copy of the GNU General Public License
    along with this program; if not, write to the Free Software
    Foundation, Inc., 59 Temple Place, Suite 330, Boston, MA  02111-1307  USA

    Linking this library statically or dynamically with other modules is
    making a combined work based on this library. Thus, the terms and
    conditions of the GNU General Public License cover the whole
    combination.

    As a special exception, the copyright holders of this library give you
    permission to link this library with independent modules to produce an
    executable, regardless of the license terms of these independent
    modules, and to copy and distribute the resulting executable under terms
    of your choice, provided that you also meet, for each linked independent
    module, the terms and conditions of the license of that module. An
    independent module is a module which is not derived from or based on
    this library. If you modify this library, you may extend this exception
    to your version of the library, but you are not obligated to do so. If
    you do not wish to do so, delete this exception statement from your
    version.
*/

package io.calimero.knxnetip.util;

import static java.lang.System.Logger.Level.WARNING;

import java.io.ByteArrayOutputStream;
import java.lang.System.Logger;

import io.calimero.DataUnitBuilder;
import io.calimero.KNXFormatException;
import io.calimero.KNXIllegalArgumentException;
import io.calimero.knxnetip.KNXnetIPDevMgmt;
import io.calimero.knxnetip.KNXnetIPTunnel;
import io.calimero.log.LogService;

/**
 * Package private container class acting as common base for connection request
 * information (CRI) and connection response data (CRD).<br>
 * It represents either a CRI or a CRD structure.
 */
class CRBase
{
	static final Logger logger = LogService.getLogger("io.calimero.knxnetip");

	byte[] opt;
	private final int connType;
	private final int length;

	/**
	 * Creates a new CR out of a byte array.
	 *
	 * @param data byte array containing a CRI or CRD structure
	 * @param offset start offset
	 * @throws KNXFormatException on invalid structure
	 */
	CRBase(final byte[] data, final int offset) throws KNXFormatException
	{
		int i = offset;
		length = data[i++] & 0xFF;
		connType = data[i++] & 0xFF;
		if (length > data.length - offset)
			throw new KNXFormatException("structure length bigger than buffer", length);
		opt = new byte[length - 2];
		for (int k = 0; k < length - 2; ++i, ++k)
			opt[k] = data[i];
	}

	/**
	 * Creates a new CR for the given connection type.
	 * <p>
	 * The array of {@code optionalData} is not copied for internal storage. No
	 * additional checks regarding content are done.
	 *
	 * @param connectionType connection type the CR is used for
	 * @param optionalData byte array containing optional host protocol independent and
	 *        dependent data, this information is located starting at offset 2 in the CR
	 *        structure, {@code optionalData.length} &lt; 254
	 */
	CRBase(final int connectionType, final byte[] optionalData)
	{
		if (connectionType < 0 || connectionType > 0xff)
			throw new KNXIllegalArgumentException("connection type out of range [0..255]");
		length = 2 + optionalData.length;
		if (length > 0xff)
			throw new KNXIllegalArgumentException("optional data exceeds maximum length");
		connType = connectionType;
		opt = optionalData;
	}

	// returns a CRI or CRD depending on request
	static CRBase create(final boolean request, final byte[] data, final int offset)
		throws KNXFormatException
	{
		if (data.length - offset < 2)
			throw new KNXFormatException("buffer too short for " + (request ? "CRI" : "CRD"));
		final int type = data[offset + 1] & 0xff;
		if (type == KNXnetIPTunnel.TUNNEL_CONNECTION)
			return request ? new TunnelCRI(data, offset) : new TunnelCRD(data, offset);
		if (type != KNXnetIPDevMgmt.DEVICE_MGMT_CONNECTION && type != 0xf0)
<<<<<<< HEAD
			logger.warn("unknown connection type 0x" + Integer.toHexString(type) + ", create default CRI/CRD");
		return request ? new CRI(data, offset) : new CRD(data, offset);
=======
			logger.log(WARNING, "unknown connection type 0x" + Integer.toHexString(type) + ", create default CRI/CRD");
		return request ? (CRBase) new CRI(data, offset) : new CRD(data, offset);
>>>>>>> ccef2563
	}

	// returns a CRI or CRD depending on request
	static CRBase create(final boolean request, final int type, final byte[] data)
	{
		final byte[] opt = data;
		if (type == KNXnetIPTunnel.TUNNEL_CONNECTION)
			return request ? new TunnelCRI(opt) : new TunnelCRD(opt);
		if (type != KNXnetIPDevMgmt.DEVICE_MGMT_CONNECTION && type != 0xf0)
<<<<<<< HEAD
			logger.warn("unknown connection type 0x" + Integer.toHexString(type) + ", create default CRI/CRD");
		return request ? new CRI(type, opt.clone()) : new CRD(type, opt.clone());
=======
			logger.log(WARNING, "unknown connection type 0x" + Integer.toHexString(type) + ", create default CRI/CRD");
		return request ? (CRBase) new CRI(type, opt.clone()) : new CRD(type, opt.clone());
>>>>>>> ccef2563
	}

	/**
	 * Returns the used connection type code.
	 *
	 * @return connection type as unsigned byte
	 */
	public final int getConnectionType()
	{
		return connType;
	}

	/**
	 * Returns a copy of the optional data field, starting at offset 2 in the CR structure.
	 *
	 * @return byte array with optional data
	 */
	public final byte[] getOptionalData()
	{
		return opt.clone();
	}

	/**
	 * Returns the structure length of this CR in bytes.
	 *
	 * @return structure length as unsigned byte
	 */
	public final int getStructLength()
	{
		return length;
	}

	/**
	 * Returns a textual representation of the connection type, length and optional data.
	 *
	 * @return a string representation of this object
	 */
	@Override
	public String toString()
	{
		return "connection type " + connType + " length " + length + " data "
				+ (opt.length == 0 ? "-" : DataUnitBuilder.toHex(opt, " "));
	}

	/**
	 * Returns the byte representation of the whole CR structure.
	 *
	 * @return byte array containing structure
	 */
	public byte[] toByteArray()
	{
		final ByteArrayOutputStream os = new ByteArrayOutputStream();
		os.write(length);
		os.write(connType);
		os.write(opt, 0, opt.length);
		return os.toByteArray();
	}
}<|MERGE_RESOLUTION|>--- conflicted
+++ resolved
@@ -112,13 +112,8 @@
 		if (type == KNXnetIPTunnel.TUNNEL_CONNECTION)
 			return request ? new TunnelCRI(data, offset) : new TunnelCRD(data, offset);
 		if (type != KNXnetIPDevMgmt.DEVICE_MGMT_CONNECTION && type != 0xf0)
-<<<<<<< HEAD
-			logger.warn("unknown connection type 0x" + Integer.toHexString(type) + ", create default CRI/CRD");
+			logger.log(WARNING, "unknown connection type 0x" + Integer.toHexString(type) + ", create default CRI/CRD");
 		return request ? new CRI(data, offset) : new CRD(data, offset);
-=======
-			logger.log(WARNING, "unknown connection type 0x" + Integer.toHexString(type) + ", create default CRI/CRD");
-		return request ? (CRBase) new CRI(data, offset) : new CRD(data, offset);
->>>>>>> ccef2563
 	}
 
 	// returns a CRI or CRD depending on request
@@ -128,13 +123,8 @@
 		if (type == KNXnetIPTunnel.TUNNEL_CONNECTION)
 			return request ? new TunnelCRI(opt) : new TunnelCRD(opt);
 		if (type != KNXnetIPDevMgmt.DEVICE_MGMT_CONNECTION && type != 0xf0)
-<<<<<<< HEAD
-			logger.warn("unknown connection type 0x" + Integer.toHexString(type) + ", create default CRI/CRD");
+			logger.log(WARNING, "unknown connection type 0x" + Integer.toHexString(type) + ", create default CRI/CRD");
 		return request ? new CRI(type, opt.clone()) : new CRD(type, opt.clone());
-=======
-			logger.log(WARNING, "unknown connection type 0x" + Integer.toHexString(type) + ", create default CRI/CRD");
-		return request ? (CRBase) new CRI(type, opt.clone()) : new CRD(type, opt.clone());
->>>>>>> ccef2563
 	}
 
 	/**
