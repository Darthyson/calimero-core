/*
    Calimero 2 - A library for KNX network access
<<<<<<< HEAD
    Copyright (c) 2006, 2014 B. Malinowsky
=======
    Copyright (c) 2006, 2015 B. Malinowsky
>>>>>>> e2c900c8

    This program is free software; you can redistribute it and/or modify
    it under the terms of the GNU General Public License as published by
    the Free Software Foundation; either version 2 of the License, or
    (at your option) any later version.

    This program is distributed in the hope that it will be useful,
    but WITHOUT ANY WARRANTY; without even the implied warranty of
    MERCHANTABILITY or FITNESS FOR A PARTICULAR PURPOSE. See the
    GNU General Public License for more details.

    You should have received a copy of the GNU General Public License
    along with this program; if not, write to the Free Software
    Foundation, Inc., 59 Temple Place, Suite 330, Boston, MA  02111-1307  USA

    Linking this library statically or dynamically with other modules is
    making a combined work based on this library. Thus, the terms and
    conditions of the GNU General Public License cover the whole
    combination.

    As a special exception, the copyright holders of this library give you
    permission to link this library with independent modules to produce an
    executable, regardless of the license terms of these independent
    modules, and to copy and distribute the resulting executable under terms
    of your choice, provided that you also meet, for each linked independent
    module, the terms and conditions of the license of that module. An
    independent module is a module which is not derived from or based on
    this library. If you modify this library, you may extend this exception
    to your version of the library, but you are not obligated to do so. If
    you do not wish to do so, delete this exception statement from your
    version.
*/

package tuwien.auto.calimero.process;

import tuwien.auto.calimero.GroupAddress;
import tuwien.auto.calimero.KNXException;
import tuwien.auto.calimero.KNXFormatException;
import tuwien.auto.calimero.KNXInvalidResponseException;
import tuwien.auto.calimero.KNXTimeoutException;
import tuwien.auto.calimero.datapoint.Datapoint;
import tuwien.auto.calimero.dptxlator.DPT;
import tuwien.auto.calimero.link.KNXLinkClosedException;
import tuwien.auto.calimero.link.KNXNetworkLink;

/**
 * Provides process communication with a KNX network.
 * <p>
 * The process communicator uses application layer group services for communication. Its
 * interface uses high level interaction based on Java data types and blocking read/write
 * functionality.
 *
 * @author B. Malinowsky
 */
public interface ProcessCommunicator extends ProcessCommunicationBase
{
	// Implementation note: responding to read indications is done the same way as
	// all the writing stuff just with different service, so no magic here...

	/**
	 * Sets the response timeout to wait for a KNX response message to arrive to complete
	 * a message exchange.
	 *
	 * @param timeout time in seconds, <code>timeout &gt; 0</code>
	 */
	void setResponseTimeout(int timeout);

	/**
	 * Returns the response timeout used when waiting for a KNX response message to
	 * arrive.
	 * <p>
	 *
	 * @return timeout in seconds
	 */
	int getResponseTimeout();

	/**
	 * Reads a boolean datapoint value from a group destination.
	 *
	 * @param dst group destination to read from
	 * @return the read value of type boolean
	 * @throws KNXTimeoutException on a timeout during send or no read response was
	 *         received
	 * @throws KNXInvalidResponseException on invalid read response message
	 * @throws KNXLinkClosedException if network link to KNX network is closed
	 * @throws KNXFormatException on translation problem of the response data
	 * @throws KNXException on other read problems
	 * @throws InterruptedException on interrupt during read
	 */
	boolean readBool(GroupAddress dst) throws KNXException, InterruptedException;

	/**
	 * Reads an unsigned 8 bit datapoint value from a group destination.
	 * <p>
	 * The predefined scaling format constants are equal to DPT identifiers of the 8 Bit
	 * DPT translator, any other suiting IDs of that type might be specified as well.
	 *
	 * @param dst group destination to read from
	 * @param scale scaling of the read value before return, one of {@link #SCALING},
	 *        {@link #UNSCALED}, {@link #ANGLE}
	 * @return the read value of type unsigned byte
	 * @throws KNXTimeoutException on a timeout during send or no read response was
	 *         received
	 * @throws KNXInvalidResponseException on invalid read response message
	 * @throws KNXLinkClosedException if network link to KNX network is closed
	 * @throws KNXFormatException on translation problem of the response data
	 * @throws KNXException on other read problems
	 * @throws InterruptedException on interrupt during read
	 */
	int readUnsigned(GroupAddress dst, String scale) throws KNXException, InterruptedException;

	/**
	 * Reads a 3 Bit controlled datapoint value from a group destination.
	 * <p>
	 * The returned value is either positive or negative according to the read control
	 * information. For control bit orientation, the DPT <b>Dimming</b> (DPT ID 3.007) is
	 * used (i.e., control bit type <b>Step</b>). A control value of "decrease" results in
	 * a negative value return, a control value of "increase" results in a positive value
	 * return. The possible value range is -7 (decrease 7) to +7 (increase 7).
	 *
	 * @param dst group destination to read from
	 * @return the read value of type 3 Bit controlled
	 * @throws KNXTimeoutException on a timeout during send or no read response was
	 *         received
	 * @throws KNXInvalidResponseException on invalid read response message
	 * @throws KNXLinkClosedException if network link to KNX network is closed
	 * @throws KNXFormatException on translation problem of the response data
	 * @throws KNXException on other read problems
	 * @throws InterruptedException on interrupt during read
	 */
	int readControl(GroupAddress dst) throws KNXException, InterruptedException;

	/**
<<<<<<< HEAD
	 * Reads a floating point datapoint value from a group destination.
=======
	 * @deprecated Use {@link #readFloat(GroupAddress, boolean)}.
	 * @param dst group destination to read from
	 * @return the read value of type float
	 * @throws KNXTimeoutException on a timeout during send or no read response was received
	 * @throws KNXInvalidResponseException on invalid read response message
	 * @throws KNXLinkClosedException if network link to KNX network is closed
	 * @throws KNXFormatException on translation problem of the response data
	 * @throws KNXException on other read problems
	 * @throws InterruptedException on interrupt during read
	 */
	float readFloat(GroupAddress dst) throws KNXException, InterruptedException;


	/**
	 * Reads a float datapoint value from a group destination.
	 * <p>
>>>>>>> e2c900c8
	 *
	 * @param dst group destination to read from
	 * @param is4ByteFloat specifies the datapoint floating point type the datapoint is encoded
	 *        with: either a 2-byte KNX float of DPT main number 9 (<code>false</code>), or a 4-byte
	 *        float of DPT main number 14 (<code>true</code>)
	 * @return the read floating point value
	 * @throws KNXTimeoutException on a timeout during send or no read response was received
	 * @throws KNXInvalidResponseException on invalid read response message
	 * @throws KNXLinkClosedException if network link to KNX network is closed
	 * @throws KNXFormatException on translation problem of the response data
	 * @throws KNXException on other read problems
	 * @throws InterruptedException on interrupt during read
	 */
	double readFloat(GroupAddress dst, boolean is4ByteFloat) throws KNXException,
		InterruptedException;

	/**
	 * Reads a string datapoint value from a group destination.
	 * <p>
	 * The supported character set covers at least ISO-8859-1 (Latin 1), with an allowed
	 * string length of 14 characters.
	 *
	 * @param dst group destination to read from
	 * @return the read value of type string
	 * @throws KNXTimeoutException on a timeout during send or no read response was
	 *         received
	 * @throws KNXInvalidResponseException on invalid read response message
	 * @throws KNXLinkClosedException if network link to KNX network is closed
	 * @throws KNXFormatException on translation problem of the response data
	 * @throws KNXException on other read problems
	 * @throws InterruptedException on interrupt during read
	 */
	String readString(GroupAddress dst) throws KNXException, InterruptedException;

	/**
	 * Reads a datapoint value from a group destination.
	 * <p>
	 * The used KNX message priority is according the supplied datapoint priority.<br>
	 * If no {@link DPT} is set for <code>dp</code>, a non-translated representation of the ASDU is
	 * returned, e.g., a hexadecimal value string.
	 *
	 * @param dp the datapoint for read
	 * @return the read datapoint value in textual representation (translated using the DPT)
	 * @throws KNXTimeoutException on a timeout during send or no read response was received
	 * @throws KNXInvalidResponseException on invalid read response message
	 * @throws KNXLinkClosedException if network link to KNX network is closed
	 * @throws KNXFormatException on translation error of the response data
	 * @throws KNXException if no appropriate DPT translator for the datapoint type is available
	 * @throws InterruptedException on interrupt during read
	 */
	String read(Datapoint dp) throws KNXException, InterruptedException;

	/**
	 * Detaches the network link from this process communicator.
	 * <p>
	 * If no network link is attached, no action is performed.
	 * <p>
	 * Note that a detach does not trigger a close of the used network link.
	 *
	 * @return the formerly attached KNX network link, or <code>null</code> if already
	 *         detached
	 */
	@Override
	KNXNetworkLink detach();
}<|MERGE_RESOLUTION|>--- conflicted
+++ resolved
@@ -1,10 +1,6 @@
 /*
     Calimero 2 - A library for KNX network access
-<<<<<<< HEAD
-    Copyright (c) 2006, 2014 B. Malinowsky
-=======
     Copyright (c) 2006, 2015 B. Malinowsky
->>>>>>> e2c900c8
 
     This program is free software; you can redistribute it and/or modify
     it under the terms of the GNU General Public License as published by
@@ -138,26 +134,7 @@
 	int readControl(GroupAddress dst) throws KNXException, InterruptedException;
 
 	/**
-<<<<<<< HEAD
 	 * Reads a floating point datapoint value from a group destination.
-=======
-	 * @deprecated Use {@link #readFloat(GroupAddress, boolean)}.
-	 * @param dst group destination to read from
-	 * @return the read value of type float
-	 * @throws KNXTimeoutException on a timeout during send or no read response was received
-	 * @throws KNXInvalidResponseException on invalid read response message
-	 * @throws KNXLinkClosedException if network link to KNX network is closed
-	 * @throws KNXFormatException on translation problem of the response data
-	 * @throws KNXException on other read problems
-	 * @throws InterruptedException on interrupt during read
-	 */
-	float readFloat(GroupAddress dst) throws KNXException, InterruptedException;
-
-
-	/**
-	 * Reads a float datapoint value from a group destination.
-	 * <p>
->>>>>>> e2c900c8
 	 *
 	 * @param dst group destination to read from
 	 * @param is4ByteFloat specifies the datapoint floating point type the datapoint is encoded
