/*
    Calimero 2 - A library for KNX network access
    Copyright (c) 2006, 2014 B. Malinowsky

    This program is free software; you can redistribute it and/or modify
    it under the terms of the GNU General Public License as published by
    the Free Software Foundation; either version 2 of the License, or
    (at your option) any later version.

    This program is distributed in the hope that it will be useful,
    but WITHOUT ANY WARRANTY; without even the implied warranty of
    MERCHANTABILITY or FITNESS FOR A PARTICULAR PURPOSE. See the
    GNU General Public License for more details.

    You should have received a copy of the GNU General Public License
    along with this program; if not, write to the Free Software
    Foundation, Inc., 59 Temple Place, Suite 330, Boston, MA  02111-1307  USA

    Linking this library statically or dynamically with other modules is
    making a combined work based on this library. Thus, the terms and
    conditions of the GNU General Public License cover the whole
    combination.

    As a special exception, the copyright holders of this library give you
    permission to link this library with independent modules to produce an
    executable, regardless of the license terms of these independent
    modules, and to copy and distribute the resulting executable under terms
    of your choice, provided that you also meet, for each linked independent
    module, the terms and conditions of the license of that module. An
    independent module is a module which is not derived from or based on
    this library. If you modify this library, you may extend this exception
    to your version of the library, but you are not obligated to do so. If
    you do not wish to do so, delete this exception statement from your
    version.
*/

package tuwien.auto.calimero.dptxlator;

import java.util.AbstractCollection;
import java.util.Arrays;
import java.util.Map;

import org.slf4j.Logger;

import tuwien.auto.calimero.exception.KNXFormatException;
import tuwien.auto.calimero.exception.KNXIllegalArgumentException;
import tuwien.auto.calimero.exception.KNXIllegalStateException;
import tuwien.auto.calimero.log.LogService;
import tuwien.auto.calimero.log.LogService.LogLevel;

/**
 * DPT translator interface for data conversion between KNX DPTs and java types.
 * <p>
 * A translator supports translation of more than one values / DPTs at the same time.<br>
 * After creation, a translator initially contains at least one valid default item (i.e.
 * value and data) representation for return through a <code>getValue</code>- or
 * <code>getData</code>-like method call.
 * <p>
 * The naming convention used for translator methods is to use methods comprising "data"
 * in its name for handling KNX data types (usually contained in byte arrays), while
 * methods comprising "value" for handling java types.
 * <p>
 * A translator shall publish its supported subtypes as constants of type {@link DPT}
 * through its interface.
 * <p>
 * Although there is no restriction on changing the datapoint type ID of a translator
 * after creation (and consequently adjust all contained translation items to the new
 * subtype), there seems no real requirement for this; therefore it is not implemented nor
 * supported.
 * <p>
 * DPT translator implementations are not required to be thread safe. All translators
 * provided in this package are not thread safe.
 *
 * @author B. Malinowsky
 */
public abstract class DPTXlator
{
	/**
	 * Name of the log service used in DPT translators.
	 */
	public static final String LOG_SERVICE = "DPTXlator";

	/**
	 * Logger object for all translators.
	 */
	protected static final Logger logger = LogService.getLogger(LOG_SERVICE);

	/**
	 * Array containing KNX data type values.
	 * <p>
	 * For every element entry, only the lower byte is allowed to be set. This way, it is
	 * possible to store and access unsigned bytes.<br>
	 * The length of the array indicates how much KNX data values are contained for
	 * conversion.<br>
	 */
	protected short[] data;

	/**
	 * The datapoint type set for the translator.
	 */
	protected DPT dpt;

	/**
	 * Specifies the size of the data type in bytes, set <code>0</code> if type size
	 * &lt;= 6 bits.
	 * <p>
	 * It is used for calculating the number of items in the translator, and also by users
	 * for detecting an optimized (short) group structure format.
	 */
	protected final int typeSize;

	/**
	 * Behavior regarding appending a DPT engineering unit.
	 * <p>
	 * Methods capable of returning an item value together the engineering unit of the
	 * DPT, should append the unit on <code>true</code>, and omit any unit
	 * representation on <code>false</code>; default setting is <code>true</code>.<br>
	 * Only relevant for DPTs with an associated engineering unit.
	 */
	protected boolean appendUnit = true;

	/**
	 * Creates the new translator and initializes the data type size.
	 *
	 * @param dataTypeSize size in bytes of the KNX data type, use 0 if the type size
	 *        &lt;= 6 bits
	 */
	public DPTXlator(final int dataTypeSize)
	{
		typeSize = dataTypeSize;
		data = new short[typeSize == 0 ? 1 : typeSize];
	}

	/**
	 * Translates the array of strings according to the set datapoint ID.
	 * <p>
	 * If, and only if, all items in <code>values</code> can successfully be translated,
	 * they get stored by the translator, replacing any old items. On
	 * <code>values.length == 0</code>, no action is performed.<br>
	 * Textual commands contained in <code>values</code> are treated case insensitive.
	 *
	 * @param values string array holding values for translation
	 * @throws KNXFormatException if an item in <code>values</code> can't be translated
	 *         due to a wrong formatted content, or if <code>value</code>doesn't fit
	 *         into KNX data type
	 */
	public void setValues(final String[] values) throws KNXFormatException
	{
		if (values.length > 0) {
			final short[] buf = new short[(typeSize > 0 ? typeSize : 1) * values.length];
			for (int i = 0; i < values.length; ++i)
				toDPT(values[i], buf, i);
			data = buf;
		}
	}


	/**
	 * Returns all translation items as strings currently contained in this translator.
	 * <p>
	 * The items are ordered the same way handed to the translator in the first place
	 * (FIFO, increasing byte index).
	 *
	 * @return an array of strings with values represented as strings
	 * @see #getValue()
	 */
	public abstract String[] getAllValues();

	/**
	 * Translates the <code>value</code> according to the set datapoint ID.
	 * <p>
	 * If, and only if, <code>value</code> can successfully be translated, it gets
	 * stored by the translator, replacing any old items. Textual commands contained in
	 * <code>value</code> are treated case insensitive.<br>
	 * The <code>value</code> string might have its unit of measure appended (units are
	 * case sensitive).
	 *
	 * @param value value represented as string for translation, case insensitive
	 * @throws KNXFormatException if <code>value</code> can't be translated due to wrong
	 *         formatted content, or if <code>value</code>doesn't fit into KNX data type
	 */
	public void setValue(final String value) throws KNXFormatException
	{
		final short[] buf = new short[typeSize > 0 ? typeSize : 1];
		toDPT(value, buf, 0);
		data = buf;
	}

	/**
	 * Returns the first value stored by this translator formatted into a string,
	 * according to the subtype ID.
	 * <p>
	 * If the subtype has a unit of measurement, it is appended after the value according
	 * to {@link DPTXlator#setAppendUnit(boolean)}.<br>
	 *
	 * @return a string representation of the value
	 * @see #getType()
	 */
	public String getValue()
	{
		return getAllValues()[0];
	}

	/**
	 * Returns the numeric representation of the first item stored by this translator, if the DPT
	 * value can be represented numerically.
	 *
	 * @return the numeric representation of the value
	 * @throws KNXFormatException if the value cannot be represented numerically
	 */
	public double getNumericValue() throws KNXFormatException
	{
		throw new KNXFormatException("No simple numeric representation possible");
	}

	/**
	 * See {@link #setData(byte[], int)}, with offset 0.
<<<<<<< HEAD
=======
	 * <p>
>>>>>>> 389791b5
	 *
	 * @param data byte array containing KNX DPT item(s)
	 */
	public final void setData(final byte[] data)
	{
		setData(data, 0);
	}

	/**
	 * Sets the data array with KNX datapoint type items for translation.
	 * <p>
	 * The <code>data</code> array contains at least one DPT item, the new item(s) will
	 * replace any other items set in the translator before.<br>
	 * The number of items (KNX data values) for translation in <code>data</code> is
	 * inferred from the length of the usable <code>data</code> range:<br>
	 * <code>items = (data.length - offset) / (length of KNX data type)</code>
	 * <p>
	 * In general, the KNX data type width is implicitly known in the context where a
	 * translator is invoked (e.g., by appropriate DP configuration), therefore,
	 * <code>data.length</code> will satisfy the minimum acceptable length. If this is
	 * not the case, {@link KNXIllegalArgumentException} has to be caught and handled in
	 * the caller's context.
	 *
	 * @param data byte array containing KNX DPT item(s)
	 * @param offset offset into <code>data</code> from where to start, 0 &lt;= offset
	 *        &lt; <code>data.length</code>
	 * @throws KNXIllegalArgumentException if <code>data.length</code> - offset &lt;
	 *         data type width of this DPTXlator
	 */
	public void setData(final byte[] data, final int offset)
	{
		if (offset < 0 || offset > data.length)
			throw new KNXIllegalArgumentException("illegal offset " + offset);
		final int size = Math.max(1, getTypeSize());
		final int length = (data.length - offset) / size * size;
		if (length == 0)
			throw new KNXIllegalArgumentException("data length " + (data.length - offset)
					+ " < required KNX data type width " + size);
		this.data = new short[length];
		for (int i = 0; i < length; ++i)
			this.data[i] = ubyte(data[offset + i]);
	}

	/**
	 * Returns a copy of all items stored by this translator translated into DPTs.
	 * <p>
	 *
	 * @return byte array with KNX DPT value items
	 */
	public byte[] getData()
	{
		return getData(new byte[data.length], 0);
	}

	/**
	 * Copies KNX DPT value items stored by this translator into <code>dst</code>,
	 * starting at <code>offset</code>.
	 * <p>
	 * The number of items copied depends on the usable <code>dst</code> range, i.e., how
	 * much items completely fit into <code>dst.length - offset</code>. If the usable
	 * range is too short, no item is copied at all, and <code>dst</code> is not
	 * modified.<br>
	 * Datapoint types shorter than 1 bytes only change the affected lower bit positions,
	 * leaving the upper (high) bits of <code>dst</code> bytes untouched.
	 *
	 * @param dst byte array for storing DPT values
	 * @param offset offset into <code>dst</code> from where to start, 0 &lt;= offset
	 *        &lt; <code>dst.length</code>
	 * @return <code>dst</code>
	 */
	public byte[] getData(final byte[] dst, final int offset)
	{
		final int min = Math.min(data.length, dst.length - offset);
		// align to multiples of typeSize
		final int end = typeSize > 0 ? min / typeSize * typeSize : min;
		// log a warning if the destination range turned 0 due to type alignment
		if (min > 0 && end == 0)
			logger.warn(dpt.getID() + " insufficient space in destination range (" + min + " < "
					+ typeSize + ")");

		for (int i = 0; i < end; ++i)
			dst[offset + i] = (byte) data[i];
		return dst;
	}

	/**
	 * Sets the behavior regarding appending a DPT engineering unit to items returned by
	 * this translator.
	 * <p>
	 * Translator methods capable of appending an available DPT unit will act according
	 * this setting.
	 *
	 * @param append <code>true</code> to append a DPT unit if any available,
	 *        <code>false</code> to omit any unit
	 */
	public final void setAppendUnit(final boolean append)
	{
		appendUnit = append;
	}

	/**
	 * Returns the number of translation items currently in the translator.
	 * <p>
	 *
	 * @return items number
	 */
	public int getItems()
	{
		// this calculation should fit for all correctly implemented translators...
		return typeSize == 0 ? data.length : data.length / typeSize;
	}

	/**
	 * Returns the datapoint type used by the translator for translation.
	 * <p>
	 * The DPT distinguishes between the different subtypes available for a KNX data type.
	 * It specifies the dimension, consisting of range and unit attributes.
	 *
	 * @return datapoint type in a {@link DPT}
	 */
	public final DPT getType()
	{
		return dpt;
	}

	/**
	 * Returns all available, implemented subtypes for the translator.
	 * <p>
	 * A subtype, identified through a sub number, specifies the available dimension,
	 * consisting of range and unit attributes. Together with the main type information
	 * this uniquely defines a datapoint type.<br>
	 * The datapoint type information is contained in a {@link DPT} object.
	 * <p>
	 * New or modified DPT information can be made available to the translator by adding
	 * entries to the map, likewise map entries might be removed. In other words, the map
	 * returned is the same used by the translators of one main type for DPT lookup.
	 * Changes to the map influence all translators of the same main type.<br>
	 * Changes of the DPT currently used by the translator take effect on the next new
	 * translator created using that DPT.<br>
	 * The map itself is not synchronized.
	 *
	 * @return subtypes as {@link Map}, key is the subtype ID of type string, value of
	 *         type {@link DPT}
	 */
	public abstract Map<String, DPT> getSubTypes();

	/**
	 * Returns the KNX data type size in bytes for one value item.
	 * <p>
	 * If the data type size is &lt;= 6 bits, 0 is returned.
	 *
	 * @return type size in bytes, 0 for types &lt;= 6 bits
	 */
	public final int getTypeSize()
	{
		return typeSize;
	}

	/**
	 * Returns a string of the used DPT together with all translation items currently
	 * contained in this translator.
	 * <p>
	 * The string consists of a list of values in the order they are returned by
	 * {@link #getAllValues()}. Adjacent items are separated as specified by
	 * {@link AbstractCollection#toString()}.
	 *
	 * @return a string representation of the translation values
	 */
	@Override
	public String toString()
	{
		return "DPT " + dpt.getID() + " " + Arrays.asList(getAllValues()).toString();
	}

	/**
	 * Translates a string value representation into KNX data type according the current
	 * DPT and stores the result into <code>dst</code>. The index parameter specifies
	 * the item index of the value. The translated KNX data is stored at the corresponding
	 * array offset in <code>dst</code>. Calculation of offset:
	 * <code>offset = index * KNX data type size</code>.
	 *
	 * @param value value to translate
	 * @param dst destination array for resulting KNX data
	 * @param index item index in destination array
	 * @throws KNXFormatException if <code>value</code> can't be translated due to wrong
	 *         formatted content, or if <code>value</code>doesn't fit into KNX data
	 *         type
	 */
	protected abstract void toDPT(String value, short[] dst, int index) throws KNXFormatException;

	/**
	 * Sets the DPT for the translator to use for translation, doing a lookup before in
	 * the translator's map containing the available, implemented datapoint types.
<<<<<<< HEAD
=======
	 * <p>
>>>>>>> 389791b5
	 *
	 * @param availableTypes map of the translator with available, implemented DPTs; the
	 *        map key is a dptID string, map value is of type {@link DPT}
	 * @param dptID the ID as string of the datapoint type to set
	 * @throws KNXFormatException on DPT not available
	 */
	protected void setTypeID(final Map<String, DPT> availableTypes, final String dptID)
		throws KNXFormatException
	{
		final DPT t = availableTypes.get(dptID);
		if (t == null) {
			// don't call logThrow since dpt is not set yet
			final String s = "DPT " + dptID + " is not available";
			logger.warn(s);
			throw new KNXFormatException(s, dptID);
		}
		dpt = t;
	}

	/**
	 * Returns all available subtypes for the translator class, equal to
	 * {@link #getSubTypes()}, every DPT translator has to implement this method. It is
	 * used for subtype listings without creating a translator object.
	 * <p>
	 * Note, since this is a class method, static binding is used.<br>
	 * In particular, the method is invoked without reference to a particular object, and
	 * hidden by declarations with the same signature in a sub type. A correct invocation
	 * is done using the declared type that actually contains the method declaration
	 * returning the available sub types.
	 *
	 * @return subtypes as {@link Map}, key is the subtype ID of type string, value of
	 *         type {@link DPT}
	 */
	protected static Map<String, DPT> getSubTypesStatic()
	{
		throw new KNXIllegalStateException("invoke on specific translator");
	}

	final String appendUnit(final String value)
	{
		if (appendUnit)
			return value + " " + dpt.getUnit();
		return value;
	}

	/**
	 * Returns value with unit cut off at end of string, if current DPT has a unit
	 * specified.
	 * <p>
	 * Whitespace are removed from both ends.
	 *
	 * @param value value string representation
	 * @return trimmed value string without unit
	 */
	final String removeUnit(final String value)
	{
		final int i;
		if (dpt.getUnit().length() > 0 && (i = value.lastIndexOf(dpt.getUnit())) > -1)
			return value.substring(0, i).trim();
		// java number parsing routines are really picky, remove WS
		return value.trim();
	}

	final short ubyte(final int value)
	{
		return (short) (value & 0xff);
	}

	/**
	 * Helper which logs message and creates a format exception.
	 * <p>
	 * Adds the current dpt ID as prefix to log output.
	 *
	 * @param level log level
	 * @param msg log output, exception message if <code>excMsg</code> is
	 *        <code>null</code>
	 * @param excMsg exception message, if <code>null</code> <code>msg</code> is used
	 * @param item item in KNXFormatException, might be <code>null</code>
	 * @throws KNXFormatException the created format exception
	 */
	final void logThrow(final LogLevel level, final String msg, final String excMsg,
		final String item) throws KNXFormatException
	{
		final KNXFormatException e = new KNXFormatException(excMsg != null ? excMsg : msg, item);
		LogService.log(logger, level, dpt.getID() + " - " + msg, excMsg != null ? e : null);
		throw e;
	}
}<|MERGE_RESOLUTION|>--- conflicted
+++ resolved
@@ -215,10 +215,6 @@
 
 	/**
 	 * See {@link #setData(byte[], int)}, with offset 0.
-<<<<<<< HEAD
-=======
-	 * <p>
->>>>>>> 389791b5
 	 *
 	 * @param data byte array containing KNX DPT item(s)
 	 */
@@ -412,10 +408,6 @@
 	/**
 	 * Sets the DPT for the translator to use for translation, doing a lookup before in
 	 * the translator's map containing the available, implemented datapoint types.
-<<<<<<< HEAD
-=======
-	 * <p>
->>>>>>> 389791b5
 	 *
 	 * @param availableTypes map of the translator with available, implemented DPTs; the
 	 *        map key is a dptID string, map value is of type {@link DPT}
