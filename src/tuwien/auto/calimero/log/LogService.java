--- conflicted
+++ resolved
@@ -68,11 +68,7 @@
 	{}
 
 	/**
-<<<<<<< HEAD
-	 * Creates a new log service with the specified <code>name</code>.
-=======
 	 * Returns an slf4j logger identified by <code>name</code>.
->>>>>>> 27d8c287
 	 *
 	 * @param name logger name
 	 * @return logger
@@ -84,14 +80,9 @@
 	}
 
 	/**
-<<<<<<< HEAD
-	 * Creates a new log service with the specified <code>name</code> and log
-	 * <code>level</code>.
-=======
 	 * Returns an slf4j logger identified by <code>name</code> with asynchronous processing of
 	 * logged information. Note that with asynchronous loggers the stack traces will not show the
 	 * original location.
->>>>>>> 27d8c287
 	 *
 	 * @param name logger name
 	 * @return logger
@@ -138,14 +129,10 @@
 	}
 
 	/**
-<<<<<<< HEAD
-	 * Removes all registered log writer from this log service.
-=======
 	 * Logs a message and an exception with the specified log level using the supplied logger.
 	 * <p>
 	 * This method works around the limitation that slf4j loggers don't have a generic
 	 * <code>log</code> method.
->>>>>>> 27d8c287
 	 *
 	 * @param logger the logger
 	 * @param level log level to use for the message
@@ -156,105 +143,6 @@
 	public static void log(final Logger logger, final LogLevel level, final String msg,
 		final Throwable t)
 	{
-<<<<<<< HEAD
-		if (close)
-			synchronized (writers) {
-				for (final Iterator<LogWriter> i = writers.iterator(); i.hasNext();)
-					i.next().close();
-			}
-		writers = new Vector<>();
-	}
-
-	/**
-	 * Offers <code>msg</code> with log level {@link LogLevel#TRACE}.
-	 *
-	 * @param msg log information
-	 */
-	public void trace(final String msg)
-	{
-		log(LogLevel.TRACE, msg, null);
-	}
-
-	/**
-	 * Offers <code>msg</code> with log level {@link LogLevel#INFO}.
-	 *
-	 * @param msg log information
-	 */
-	public void info(final String msg)
-	{
-		log(LogLevel.INFO, msg, null);
-	}
-
-	/**
-	 * Offers <code>msg</code> with log level {@link LogLevel#WARN}.
-	 *
-	 * @param msg log information
-	 */
-	public void warn(final String msg)
-	{
-		log(LogLevel.WARN, msg, null);
-	}
-
-	/**
-	 * Offers <code>msg</code> and the <code>throwable</code> object with log level
-	 * {@link LogLevel#WARN}.
-	 *
-	 * @param msg log information
-	 * @param t throwable object
-	 */
-	public void warn(final String msg, final Throwable t)
-	{
-		log(LogLevel.WARN, msg, t);
-	}
-
-	/**
-	 * Offers <code>msg</code> with log level {@link LogLevel#ERROR}.
-	 *
-	 * @param msg log information
-	 */
-	public void error(final String msg)
-	{
-		log(LogLevel.ERROR, msg, null);
-	}
-
-	/**
-	 * Offers <code>msg</code> and the <code>throwable</code> object with log level
-	 * {@link LogLevel#ERROR}.
-	 *
-	 * @param msg log information
-	 * @param t throwable object
-	 */
-	public void error(final String msg, final Throwable t)
-	{
-		log(LogLevel.ERROR, msg, t);
-	}
-
-	/**
-	 * Offers <code>msg</code> with log level {@link LogLevel#FATAL}.
-	 *
-	 * @param msg log information
-	 */
-	public void fatal(final String msg)
-	{
-		log(LogLevel.FATAL, msg, null);
-	}
-
-	/**
-	 * Offers <code>msg</code> and the <code>throwable</code> object with log level
-	 * {@link LogLevel#FATAL}.
-	 *
-	 * @param msg log information
-	 * @param t throwable object
-	 */
-	public void fatal(final String msg, final Throwable t)
-	{
-		log(LogLevel.FATAL, msg, t);
-	}
-
-	/**
-	 * Offers <code>msg</code> and the <code>throwable</code> object with log
-	 * <code>level</code>.
-=======
 		switch (level) {
 		case DEBUG:
 			logger.debug(msg, t);
@@ -316,7 +204,6 @@
 	 * Workaround for the previously supported log level ALWAYS, logging the message with level
 	 * INFO.
 	 * <p>
->>>>>>> 27d8c287
 	 *
 	 * @param logger the logger
 	 * @param msg the message to be logged
