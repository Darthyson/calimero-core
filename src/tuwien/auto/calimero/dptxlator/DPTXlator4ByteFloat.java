--- conflicted
+++ resolved
@@ -632,10 +632,6 @@
 
 	/**
 	 * Creates a translator for the given datapoint type.
-<<<<<<< HEAD
-=======
-	 * <p>
->>>>>>> 389791b5
 	 *
 	 * @param dpt the requested datapoint type
 	 * @throws KNXFormatException on not supported or not available DPT
@@ -647,10 +643,6 @@
 
 	/**
 	 * Creates a translator for <code>dptID</code>.
-<<<<<<< HEAD
-=======
-	 * <p>
->>>>>>> 389791b5
 	 *
 	 * @param dptId available implemented datapoint type ID
 	 * @throws KNXFormatException on wrong formatted or not expected (available) DPT
