--- conflicted
+++ resolved
@@ -71,11 +71,9 @@
 	private final GroupAddress dpFloat2;
 	private final GroupAddress dpFloat4;
 
-<<<<<<< HEAD
-=======
+
 	private final String dpStringValue = "Hello KNX!";
 
->>>>>>> 8198c98f
 	/**
 	 * @param name
 	 * @throws KNXFormatException
@@ -209,14 +207,8 @@
 	}
 
 	/**
-<<<<<<< HEAD
 	 * Test method for {@link tuwien.auto.calimero.process.ProcessCommunicator#readBool(
 	 * tuwien.auto.calimero.GroupAddress)}.
-=======
-	 * Test method for
-	 * {@link tuwien.auto.calimero.process.ProcessCommunicator#readBool(tuwien.auto.calimero.GroupAddress)}
-	 * .
->>>>>>> 8198c98f
 	 *
 	 * @throws KNXException
 	 * @throws InterruptedException
@@ -286,14 +278,8 @@
 	}
 
 	/**
-<<<<<<< HEAD
 	 * Test method for {@link tuwien.auto.calimero.process.ProcessCommunicator#write(
 	 * tuwien.auto.calimero.GroupAddress, boolean)}.
-=======
-	 * Test method for
-	 * {@link tuwien.auto.calimero.process.ProcessCommunicator#write(tuwien.auto.calimero.GroupAddress, boolean)}
-	 * .
->>>>>>> 8198c98f
 	 *
 	 * @throws KNXException
 	 * @throws InterruptedException
@@ -311,14 +297,8 @@
 	}
 
 	/**
-<<<<<<< HEAD
 	 * Test method for {@link tuwien.auto.calimero.process.ProcessCommunicator#readUnsigned(
 	 * tuwien.auto.calimero.GroupAddress, java.lang.String)}.
-=======
-	 * Test method for
-	 * {@link tuwien.auto.calimero.process.ProcessCommunicator#readUnsigned(tuwien.auto.calimero.GroupAddress, java.lang.String)}
-	 * .
->>>>>>> 8198c98f
 	 *
 	 * @throws KNXException
 	 * @throws InterruptedException
@@ -330,14 +310,8 @@
 	}
 
 	/**
-<<<<<<< HEAD
 	 * Test method for {@link tuwien.auto.calimero.process.ProcessCommunicator#write(
 	 * tuwien.auto.calimero.GroupAddress, int, java.lang.String)}.
-=======
-	 * Test method for
-	 * {@link tuwien.auto.calimero.process.ProcessCommunicator#write(tuwien.auto.calimero.GroupAddress, int, java.lang.String)}
-	 * .
->>>>>>> 8198c98f
 	 *
 	 * @throws KNXException
 	 * @throws InterruptedException
@@ -352,14 +326,8 @@
 	}
 
 	/**
-<<<<<<< HEAD
 	 * Test method for {@link tuwien.auto.calimero.process.ProcessCommunicator#readControl(
 	 * tuwien.auto.calimero.GroupAddress)}.
-=======
-	 * Test method for
-	 * {@link tuwien.auto.calimero.process.ProcessCommunicator#readControl(tuwien.auto.calimero.GroupAddress)}
-	 * .
->>>>>>> 8198c98f
 	 *
 	 * @throws KNXException
 	 * @throws InterruptedException
@@ -370,14 +338,8 @@
 	}
 
 	/**
-<<<<<<< HEAD
 	 * Test method for {@link tuwien.auto.calimero.process.ProcessCommunicator#write(
 	 * tuwien.auto.calimero.GroupAddress, boolean, int)}.
-=======
-	 * Test method for
-	 * {@link tuwien.auto.calimero.process.ProcessCommunicator#write(tuwien.auto.calimero.GroupAddress, boolean, int)}
-	 * .
->>>>>>> 8198c98f
 	 *
 	 * @throws KNXException
 	 */
@@ -388,14 +350,8 @@
 	}
 
 	/**
-<<<<<<< HEAD
 	 * Test method for {@link tuwien.auto.calimero.process.ProcessCommunicator#readFloat(
 	 * tuwien.auto.calimero.GroupAddress, boolean)}.
-=======
-	 * Test method for
-	 * {@link tuwien.auto.calimero.process.ProcessCommunicator#readFloat(tuwien.auto.calimero.GroupAddress, boolean)}
-	 * .
->>>>>>> 8198c98f
 	 *
 	 * @throws KNXException
 	 * @throws InterruptedException
@@ -407,14 +363,8 @@
 	}
 
 	/**
-<<<<<<< HEAD
 	 * Test method for {@link tuwien.auto.calimero.process.ProcessCommunicator#write(
 	 * tuwien.auto.calimero.GroupAddress, float, boolean)}.
-=======
-	 * Test method for
-	 * {@link tuwien.auto.calimero.process.ProcessCommunicator#write(tuwien.auto.calimero.GroupAddress, float, boolean)}
-	 * .
->>>>>>> 8198c98f
 	 *
 	 * @throws KNXException
 	 */
@@ -426,14 +376,8 @@
 	}
 
 	/**
-<<<<<<< HEAD
 	 * Test method for {@link tuwien.auto.calimero.process.ProcessCommunicator#readString(
 	 * tuwien.auto.calimero.GroupAddress)}.
-=======
-	 * Test method for
-	 * {@link tuwien.auto.calimero.process.ProcessCommunicator#readString(tuwien.auto.calimero.GroupAddress)}
-	 * .
->>>>>>> 8198c98f
 	 *
 	 * @throws KNXException
 	 * @throws InterruptedException
@@ -446,14 +390,8 @@
 	}
 
 	/**
-<<<<<<< HEAD
 	 * Test method for {@link tuwien.auto.calimero.process.ProcessCommunicator#write(
 	 * tuwien.auto.calimero.GroupAddress, java.lang.String)}.
-=======
-	 * Test method for
-	 * {@link tuwien.auto.calimero.process.ProcessCommunicator#write(tuwien.auto.calimero.GroupAddress, java.lang.String)}
-	 * .
->>>>>>> 8198c98f
 	 *
 	 * @throws KNXException
 	 * @throws InterruptedException
@@ -468,14 +406,8 @@
 	}
 
 	/**
-<<<<<<< HEAD
 	 * Test method for {@link tuwien.auto.calimero.process.ProcessCommunicator#read(
 	 * tuwien.auto.calimero.datapoint.Datapoint)}.
-=======
-	 * Test method for
-	 * {@link tuwien.auto.calimero.process.ProcessCommunicator#read(tuwien.auto.calimero.datapoint.Datapoint)}
-	 * .
->>>>>>> 8198c98f
 	 *
 	 * @throws KNXException
 	 * @throws InterruptedException
@@ -489,14 +421,8 @@
 	}
 
 	/**
-<<<<<<< HEAD
 	 * Test method for {@link tuwien.auto.calimero.process.ProcessCommunicator#write(
 	 * tuwien.auto.calimero.datapoint.Datapoint, java.lang.String)}.
-=======
-	 * Test method for
-	 * {@link tuwien.auto.calimero.process.ProcessCommunicator#write(tuwien.auto.calimero.datapoint.Datapoint, java.lang.String)}
-	 * .
->>>>>>> 8198c98f
 	 *
 	 * @throws KNXException
 	 */
