/*
    Calimero 2 - A library for KNX network access
    Copyright (c) 2006, 2023 B. Malinowsky

    This program is free software; you can redistribute it and/or modify
    it under the terms of the GNU General Public License as published by
    the Free Software Foundation; either version 2 of the License, or
    (at your option) any later version.

    This program is distributed in the hope that it will be useful,
    but WITHOUT ANY WARRANTY; without even the implied warranty of
    MERCHANTABILITY or FITNESS FOR A PARTICULAR PURPOSE. See the
    GNU General Public License for more details.

    You should have received a copy of the GNU General Public License
    along with this program; if not, write to the Free Software
    Foundation, Inc., 59 Temple Place, Suite 330, Boston, MA  02111-1307  USA

    Linking this library statically or dynamically with other modules is
    making a combined work based on this library. Thus, the terms and
    conditions of the GNU General Public License cover the whole
    combination.

    As a special exception, the copyright holders of this library give you
    permission to link this library with independent modules to produce an
    executable, regardless of the license terms of these independent
    modules, and to copy and distribute the resulting executable under terms
    of your choice, provided that you also meet, for each linked independent
    module, the terms and conditions of the license of that module. An
    independent module is a module which is not derived from or based on
    this library. If you modify this library, you may extend this exception
    to your version of the library, but you are not obligated to do so. If
    you do not wish to do so, delete this exception statement from your
    version.
*/

package io.calimero.log;

import java.lang.System.Logger;
import java.lang.System.Logger.Level;
import java.util.ResourceBundle;
import java.util.concurrent.ExecutorService;
import java.util.concurrent.Executors;

/**
 * LogService provides access to {@link System.Logger}.
 * <p>
 * In addition to the common {@link #getLogger(String)} returning a standard System.Logger instance,
 * {@link #getAsyncLogger(String)} provides a logger which dispatches the logged information asynchronously. This
 * minimizes the overhead on the calling thread, independent of the used underlying logging framework implementation.
 *
 * @author B. Malinowsky
 */
public final class LogService {
	private static final String loggerThreadName = "Calimero Async Logging";
	private static final ExecutorService dispatcher = Executors.newFixedThreadPool(1, r -> {
		final Thread t = Executors.defaultThreadFactory().newThread(r);
		t.setName(loggerThreadName);
		t.setDaemon(true);
		return t;
	});

	private LogService() {}

	/**
	 * Returns a logger identified by {@code name}.
	 *
	 * @param name logger name
	 * @return logger
	 * @see System#getLogger(String)
	 */
	public static Logger getLogger(final String name) { return System.getLogger(name); }

	public static Logger getLogger(final Class<?> clazz) { return getLogger(clazz.getName()); }

	/**
	 * Returns a logger identified by {@code name} with asynchronous processing of logged information. Note that with
	 * asynchronous loggers the stack traces will not show the original location.
	 *
	 * @param name logger name
	 * @return logger
	 * @see LogService#getLogger(Class)
	 */
	public static Logger getAsyncLogger(final String name) {
		return new AsyncLogger(getLogger(name));
	}

	static void async(final Logger l, final Level level, final ResourceBundle bundle, final String format,
			final Throwable t, final Object... o) {
		if (!l.isLoggable(level))
			return;
		final Thread thread = Thread.currentThread();
		dispatcher.execute(() -> {
			final Thread logger = Thread.currentThread();
			logger.setName(thread.getName());
			if (t != null)
				l.log(level, bundle, format, t);
			else
				l.log(level, bundle, format, o);
			logger.setName(loggerThreadName);
		});
	}
<<<<<<< HEAD

	/**
	 * Logs a message with the specified log level, format, and arguments using the supplied logger. This method works
	 * around the limitation that slf4j loggers don't have a generic {@code log} method.
	 *
	 * @param logger the logger
	 * @param level log level to use for the message
	 * @param format the format of the message to be logged
	 * @param arguments message arguments
	 */
	public static void log(final Logger logger, final LogLevel level, final String format, final Object... arguments)
	{
		log(logger, level, null, format, arguments);
	}

	private static void log(final Logger logger, final LogLevel level, final Marker marker,
		final String format, final Object... o)
	{
		switch (level) {
		case DEBUG:
			logger.debug(marker, format, o);
			break;
		case TRACE:
			logger.trace(marker, format, o);
			break;
		case INFO:
			logger.info(marker, format, o);
			break;
		case WARN:
			logger.warn(marker, format, o);
			break;
		case ERROR:
			logger.error(marker, format, o);
			break;
		}
	}

	private static boolean isEnabled(final Logger logger, final LogLevel level)
	{
		return switch (level) {
			case TRACE -> logger.isTraceEnabled();
			case DEBUG -> logger.isDebugEnabled();
			case INFO -> logger.isInfoEnabled();
			case WARN -> logger.isWarnEnabled();
			case ERROR -> logger.isErrorEnabled();
		};
	}
=======
>>>>>>> ccef2563
}<|MERGE_RESOLUTION|>--- conflicted
+++ resolved
@@ -100,54 +100,4 @@
 			logger.setName(loggerThreadName);
 		});
 	}
-<<<<<<< HEAD
-
-	/**
-	 * Logs a message with the specified log level, format, and arguments using the supplied logger. This method works
-	 * around the limitation that slf4j loggers don't have a generic {@code log} method.
-	 *
-	 * @param logger the logger
-	 * @param level log level to use for the message
-	 * @param format the format of the message to be logged
-	 * @param arguments message arguments
-	 */
-	public static void log(final Logger logger, final LogLevel level, final String format, final Object... arguments)
-	{
-		log(logger, level, null, format, arguments);
-	}
-
-	private static void log(final Logger logger, final LogLevel level, final Marker marker,
-		final String format, final Object... o)
-	{
-		switch (level) {
-		case DEBUG:
-			logger.debug(marker, format, o);
-			break;
-		case TRACE:
-			logger.trace(marker, format, o);
-			break;
-		case INFO:
-			logger.info(marker, format, o);
-			break;
-		case WARN:
-			logger.warn(marker, format, o);
-			break;
-		case ERROR:
-			logger.error(marker, format, o);
-			break;
-		}
-	}
-
-	private static boolean isEnabled(final Logger logger, final LogLevel level)
-	{
-		return switch (level) {
-			case TRACE -> logger.isTraceEnabled();
-			case DEBUG -> logger.isDebugEnabled();
-			case INFO -> logger.isInfoEnabled();
-			case WARN -> logger.isWarnEnabled();
-			case ERROR -> logger.isErrorEnabled();
-		};
-	}
-=======
->>>>>>> ccef2563
 }